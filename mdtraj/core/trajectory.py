##############################################################################
# MDTraj: A Python Library for Loading, Saving, and Manipulating
#         Molecular Dynamics Trajectories.
# Copyright 2012-2014 Stanford University and the Authors
#
# Authors: Robert McGibbon
# Contributors: Kyle A. Beauchamp, TJ Lane, Joshua Adelman, Lee-Ping Wang, Jason Swails
#
# MDTraj is free software: you can redistribute it and/or modify
# it under the terms of the GNU Lesser General Public License as
# published by the Free Software Foundation, either version 2.1
# of the License, or (at your option) any later version.
#
# This library is distributed in the hope that it will be useful,
# but WITHOUT ANY WARRANTY; without even the implied warranty of
# MERCHANTABILITY or FITNESS FOR A PARTICULAR PURPOSE.  See the
# GNU Lesser General Public License for more details.
#
# You should have received a copy of the GNU Lesser General Public
# License along with MDTraj. If not, see <http://www.gnu.org/licenses/>.
##############################################################################


##############################################################################
# Imports
##############################################################################

from __future__ import print_function, division
import os
import warnings
from copy import deepcopy
from collections import Iterable
import numpy as np

from mdtraj.formats import DCDTrajectoryFile
from mdtraj.formats import BINPOSTrajectoryFile
from mdtraj.formats import XTCTrajectoryFile
from mdtraj.formats import TRRTrajectoryFile
from mdtraj.formats import HDF5TrajectoryFile
from mdtraj.formats import NetCDFTrajectoryFile
from mdtraj.formats import LH5TrajectoryFile
from mdtraj.formats import PDBTrajectoryFile
from mdtraj.formats import MDCRDTrajectoryFile
from mdtraj.formats import DTRTrajectoryFile
from mdtraj.formats import LAMMPSTrajectoryFile
from mdtraj.formats import XYZTrajectoryFile
from mdtraj.formats import GroTrajectoryFile
from mdtraj.formats import AmberNetCDFRestartFile
from mdtraj.formats import AmberRestartFile

from mdtraj.formats.prmtop import load_prmtop
from mdtraj.formats.psf import load_psf
from mdtraj.formats.mol2 import load_mol2
from mdtraj.formats.gro import load_gro
from mdtraj.formats.arc import load_arc
from mdtraj.formats.hoomdxml import load_hoomdxml
from mdtraj.core.topology import Topology
from mdtraj.core.residue_names import _SOLVENT_TYPES
from mdtraj.utils import (ensure_type, in_units_of, lengths_and_angles_to_box_vectors,
                          box_vectors_to_lengths_and_angles, cast_indices,
                          deprecated)
from mdtraj.utils.six.moves import xrange
from mdtraj.utils.six import PY3, string_types
from mdtraj import _rmsd
from mdtraj import _FormatRegistry
from mdtraj.geometry import distance

##############################################################################
# Globals
##############################################################################

__all__ = ['open', 'load', 'iterload', 'load_frame', 'load_topology', 'Trajectory']
# supported extensions for constructing topologies
_TOPOLOGY_EXTS = ['.pdb', '.pdb.gz', '.h5','.lh5', '.prmtop', '.parm7',
                  '.psf', '.mol2', '.hoomdxml', '.gro', '.arc']


##############################################################################
# Utilities
##############################################################################


def _assert_files_exist(filenames):
    """Throw an IO error if files don't exist

    Parameters
    ----------
    filenames : {str, [str]}
        String or list of strings to check
    """
    if isinstance(filenames, string_types):
        filenames = [filenames]
    for fn in filenames:
        if not (os.path.exists(fn) and os.path.isfile(fn)):
            raise IOError('No such file: %s' % fn)


def _assert_files_or_dirs_exist(names):
    """Throw an IO error if files don't exist

    Parameters
    ----------
    filenames : {str, [str]}
        String or list of strings to check
    """
    if isinstance(names, string_types):
        names = [names]
    for fn in names:
        if not (os.path.exists(fn) and \
                        (os.path.isfile(fn) or os.path.isdir(fn))):
            raise IOError('No such file: %s' % fn)

if PY3:
    def _hash_numpy_array(x):
        hash_value = hash(x.shape)
        hash_value ^= hash(x.strides)
        hash_value ^= hash(x.data.tobytes())
        return hash_value
else:
    def _hash_numpy_array(x):
<<<<<<< HEAD
        x.flags.writeable = False
        hash_value = hash(x.shape)
        hash_value ^= hash(x.strides)
        hash_value ^= hash(x.data)
        x.flags.writeable = True
=======
        writeable = x.flags.writeable
        try:
            x.flags.writeable = False
            hash_value = hash(x.shape)
            hash_value ^= hash(x.strides)
            hash_value ^= hash(x.data)
        finally:
            x.flags.writeable = writeable
>>>>>>> 19096081
        return hash_value


def load_topology(filename):
    """Load a topology

    Parameters
    ----------
    filename : str
        Path to a file containing a system topology. The following extensions
        are supported: '.pdb', '.pdb.gz', '.h5','.lh5', '.prmtop', '.parm7',
            '.psf', '.mol2', '.hoomdxml'

    Returns
    -------
    topology : md.Topology
    """
    return _parse_topology(filename)


def _parse_topology(top):
    """Get the topology from a argument of indeterminate type
    If top is a string, we try loading a pdb, if its a trajectory
    we extract its topology.

    Returns
    -------
    topology : md.Topology
    """

    if isinstance(top, string_types):
        ext = _get_extension(top)
    else:
        ext = None  # might not be a string

    if isinstance(top, string_types) and (ext in ['.pdb', '.pdb.gz', '.h5','.lh5']):
        _traj = load_frame(top, 0)
        topology = _traj.topology
    elif isinstance(top, string_types) and (ext in ['.prmtop', '.parm7']):
        topology = load_prmtop(top)
    elif isinstance(top, string_types) and (ext in ['.psf']):
        topology = load_psf(top)
    elif isinstance(top, string_types) and (ext in ['.mol2']):
        topology = load_mol2(top).topology
    elif isinstance(top, string_types) and (ext in ['.gro']):
        topology = load_gro(top).topology
    elif isinstance(top, string_types) and (ext in ['.arc']):
        topology = load_arc(top).topology
    elif isinstance(top, string_types) and (ext in ['.hoomdxml']):
        topology = load_hoomdxml(top).topology
    elif isinstance(top, Trajectory):
        topology = top.topology
    elif isinstance(top, Topology):
        topology = top
    elif isinstance(top, string_types):
        raise IOError('The topology is loaded by filename extension, and the '
                      'detected "%s" format is not supported. Supported topology '
                      'formats include %s and "%s".' % (
                          ext, ', '.join(['"%s"' % e for e in _TOPOLOGY_EXTS[:-1]]),
                          _TOPOLOGY_EXTS[-1]))
    else:
        raise TypeError('A topology is required. You supplied top=%s' % str(top))

    return topology

def _get_extension(filename):
    (base, extension) = os.path.splitext(filename)
    if extension == '.gz':
        extension2 = os.path.splitext(base)[1]
        return extension2 + extension
    return extension

##############################################################################
# Utilities
##############################################################################


def open(filename, mode='r', force_overwrite=True, **kwargs):
    """Open a trajectory file-like object

    This factor function returns an instance of an open file-like
    object capable of reading/writing the trajectory (depending on
    'mode'). It does not actually load the trajectory from disk or
    write anything.

    Parameters
    ----------
    filename : str
        Path to the trajectory file on disk
    mode : {'r', 'w'}
        The mode in which to open the file, either 'r' for read or 'w' for
        write.
    force_overwrite : bool
        If opened in write mode, and a file by the name of `filename` already
        exists on disk, should we overwrite it?

    Other Parameters
    ----------------
    kwargs : dict
        Other keyword parameters are passed directly to the file object

    Returns
    -------
    fileobject : object
        Open trajectory file, whose type is determined by the filename
        extension

    See Also
    --------
    load, ArcTrajectoryFile, BINPOSTrajectoryFile, DCDTrajectoryFile,
    HDF5TrajectoryFile, LH5TrajectoryFile, MDCRDTrajectoryFile,
    NetCDFTrajectoryFile, PDBTrajectoryFile, TRRTrajectoryFile,
    XTCTrajectoryFile

    """
    extension = _get_extension(filename)
    try:
        loader = _FormatRegistry.fileobjects[extension]
    except KeyError:
        raise IOError('Sorry, no loader for filename=%s (extension=%s) '
                      'was found. I can only load files with extensions in %s'
                      % (filename, extension, _FormatRegistry.fileobjects.keys()))
    return loader(filename, mode=mode, force_overwrite=force_overwrite, **kwargs)


def load_frame(filename, index, top=None, atom_indices=None):
    """Load a single frame from a trajectory file

    Parameters
    ----------
    filename : str
        Path to the trajectory file on disk
    index : int
        Load the `index`-th frame from the specified file
    top : {str, Trajectory, Topology}
        Most trajectory formats do not contain topology information. Pass in
        either the path to a RCSB PDB file, a trajectory, or a topology to
        supply this information.
    atom_indices : array_like, optional
        If not none, then read only a subset of the atoms coordinates from the
        file. These indices are zero-based (not 1 based, as used by the PDB
        format).

    Examples
    --------
    >>> import mdtraj as md
    >>> first_frame = md.load_frame('traj.h5', 0)
    >>> print first_frame
    <mdtraj.Trajectory with 1 frames, 22 atoms>

    See Also
    --------
    load, load_frame

    Returns
    -------
    trajectory : md.Trajectory
        The resulting conformation, as an md.Trajectory object containing
        a single frame.
    """

    extension = _get_extension(filename)
    try:
        loader = _FormatRegistry.loaders[extension]
    except KeyError:
        raise IOError('Sorry, no loader for filename=%s (extension=%s) '
                      'was found. I can only load files with extensions in %s'
                      % (filename, extension, _FormatRegistry.loaders.keys()))

    kwargs = {'atom_indices': atom_indices}
    if extension not in _TOPOLOGY_EXTS:
        kwargs['top'] = top

    if loader.__name__ not in ['load_dtr']:
        _assert_files_exist(filename)
    else:
        _assert_files_or_dirs_exist(filename)

    return loader(filename, frame=index, **kwargs)


def load(filename_or_filenames, discard_overlapping_frames=False, **kwargs):
    """Load a trajectory from one or more files on disk.

    This function dispatches to one of the specialized trajectory loaders based
    on the extension on the filename. Because different trajectory formats save
    different information on disk, the specific keyword argument options supported
    depend on the specific loaded.

    Parameters
    ----------
    filename_or_filenames : {str, list of strings}
        Filename or list of filenames containing trajectory files of a single format.
    discard_overlapping_frames : bool, default=False
        Look for overlapping frames between the last frame of one filename and
        the first frame of a subsequent filename and discard them

    Other Parameters
    ----------------
    top : {str, Trajectory, Topology}
        Most trajectory formats do not contain topology information. Pass in
        either the path to a RCSB PDB file, a trajectory, or a topology to
        supply this information. This option is not required for the .h5, .lh5,
        and .pdb formats, which already contain topology information.
    stride : int, default=None
        Only read every stride-th frame
    atom_indices : array_like, optional
        If not none, then read only a subset of the atoms coordinates from the
        file. This may be slightly slower than the standard read because it
        requires an extra copy, but will save memory.

    See Also
    --------
    load_frame, iterload

    Examples
    --------
    >>> import mdtraj as md
    >>> traj = md.load('output.xtc', top='topology.pdb')
    >>> print traj
    <mdtraj.Trajectory with 500 frames, 423 atoms at 0x110740a90>

    >>> traj2 = md.load('output.xtc', stride=2, top='topology.pdb')
    >>> print traj2
    <mdtraj.Trajectory with 250 frames, 423 atoms at 0x11136e410>

    >>> traj3 = md.load_hdf5('output.xtc', atom_indices=[0,1] top='topology.pdb')
    >>> print traj3
    <mdtraj.Trajectory with 500 frames, 2 atoms at 0x18236e4a0>

    Returns
    -------
    trajectory : md.Trajectory
        The resulting trajectory, as an md.Trajectory object.
    """

    if "top" in kwargs:  # If applicable, pre-loads the topology from PDB for major performance boost.
        kwargs["top"] = _parse_topology(kwargs["top"])

    # grab the extension of the filename
    if isinstance(filename_or_filenames, string_types):  # If a single filename
        extension = _get_extension(filename_or_filenames)
        filename = filename_or_filenames
    else:  # If multiple filenames, take the first one.
        extensions = [_get_extension(f) for f in filename_or_filenames]
        if len(set(extensions)) == 0:
            raise ValueError('No trajectories specified. '
                             'filename_or_filenames was an empty list')
        elif len(set(extensions)) > 1:
            raise TypeError("Each filename must have the same extension. "
                            "Received: %s" % ', '.join(set(extensions)))
        else:
            # we know the topology is equal because we sent the same topology
            # kwarg in. Therefore, we explictly throw away the topology on all
            # but the first trajectory and use check_topology=False on the join.
            # Throwing the topology away explictly allows a large number of pdb
            # files to be read in without using ridiculous amounts of memory.
            trajectories = []
            for (i, f) in enumerate(filename_or_filenames):
                t = load(f, **kwargs)
                if i != 0:
                    t.topology = None
                trajectories.append(t)
            return trajectories[0].join(trajectories[1:],
                                        discard_overlapping_frames=discard_overlapping_frames,
                                        check_topology=False)

    try:
        #loader = _LoaderRegistry[extension][0]
        loader = _FormatRegistry.loaders[extension]
    except KeyError:
        raise IOError('Sorry, no loader for filename=%s (extension=%s) '
                      'was found. I can only load files '
                      'with extensions in %s' % (filename, extension, _FormatRegistry.loaders.keys()))

    if extension in _TOPOLOGY_EXTS:
        # this is a little hack that makes calling load() more predicable. since
        # most of the loaders take a kwargs "top" except for load_hdf5, (since
        # it saves the topology inside the file), we often end up calling
        # load_hdf5 via this function with the top kwarg specified. but then
        # there would be a signature binding error. it's easier just to ignore
        # it.
        if 'top' in kwargs:
            warnings.warn('top= kwarg ignored since file contains topology information')
            kwargs.pop('top', None)

    if loader.__name__ not in ['load_dtr']:
        _assert_files_exist(filename_or_filenames)
    else:
        _assert_files_or_dirs_exist(filename_or_filenames)

    value = loader(filename, **kwargs)
    return value


def iterload(filename, chunk=100, **kwargs):
    """An iterator over a trajectory from one or more files on disk, in fragments

    This may be more memory efficient than loading an entire trajectory at
    once

    Parameters
    ----------
    filename : str
        Path to the trajectory file on disk
    chunk : int
        Number of frames to load at once from disk per iteration.  If 0, load all.

    Other Parameters
    ----------------
    top : {str, Trajectory, Topology}
        Most trajectory formats do not contain topology information. Pass in
        either the path to a RCSB PDB file, a trajectory, or a topology to
        supply this information. This option is not required for the .h5, .lh5,
        and .pdb formats, which already contain topology information.
    stride : int, default=None
        Only read every stride-th frame.
    atom_indices : array_like, optional
        If not none, then read only a subset of the atoms coordinates from the
        file. This may be slightly slower than the standard read because it
        requires an extra copy, but will save memory.
    skip : int, default=0
        Skip first n frames.

    See Also
    --------
    load, load_frame

    Examples
    --------
    >>> import mdtraj as md
    >>> for chunk in md.iterload('output.xtc', top='topology.pdb')
    ...    print chunk
    <mdtraj.Trajectory with 100 frames, 423 atoms at 0x110740a90>
    <mdtraj.Trajectory with 100 frames, 423 atoms at 0x110740a90>
    <mdtraj.Trajectory with 100 frames, 423 atoms at 0x110740a90>
    <mdtraj.Trajectory with 100 frames, 423 atoms at 0x110740a90>
    <mdtraj.Trajectory with 100 frames, 423 atoms at 0x110740a90>
    """
    stride = kwargs.pop('stride', 1)
    atom_indices = cast_indices(kwargs.pop('atom_indices', None))
    top = kwargs.pop('top', None)
    skip = kwargs.pop('skip', 0)

    extension = _get_extension(filename)
    if extension not in _TOPOLOGY_EXTS:
        topology = _parse_topology(top)

    if chunk % stride != 0:
        raise ValueError('Stride must be a divisor of chunk. stride=%d does not go '
                         'evenly into chunk=%d' % (stride, chunk))
    if chunk == 0:
        # If chunk was 0 then we want to avoid filetype-specific code
        # in case of undefined behavior in various file parsers.
        # TODO: this will first apply stride, then skip!
        if extension not in _TOPOLOGY_EXTS:
            kwargs['top'] = top
        yield load(filename, **kwargs)[skip:]
    elif extension in ('.pdb', '.pdb.gz'):
        # the PDBTrajectortFile class doesn't follow the standard API. Fixing it
        # to support iterload could be worthwhile, but requires a deep refactor.
        t = load(filename, stride=stride, atom_indices=atom_indices)
        for i in range(0, len(t), chunk):
            yield t[i:i+chunk]

    else:
        with (lambda x: open(x, n_atoms=topology.n_atoms)
              if extension in ('.crd', '.mdcrd')
              else open(filename))(filename) as f:
            if skip > 0:
                f.seek(skip)
            while True:
                if extension not in _TOPOLOGY_EXTS:
                    traj = f.read_as_traj(topology, n_frames=chunk*stride, stride=stride, atom_indices=atom_indices, **kwargs)
                else:
                    traj = f.read_as_traj(n_frames=chunk*stride, stride=stride, atom_indices=atom_indices, **kwargs)

                if len(traj) == 0:
                    raise StopIteration()

                yield traj


class Trajectory(object):
    """Container object for a molecular dynamics trajectory

    A Trajectory represents a collection of one or more molecular structures,
    generally (but not necessarily) from a molecular dynamics trajectory. The
    Trajectory stores a number of fields describing the system through time,
    including the cartesian coordinates of each atoms (``xyz``), the topology
    of the molecular system (``topology``), and information about the
    unitcell if appropriate (``unitcell_vectors``, ``unitcell_length``,
    ``unitcell_angles``).

    A Trajectory should generally be constructed by loading a file from disk.
    Trajectories can be loaded from (and saved to) the PDB, XTC, TRR, DCD,
    binpos, NetCDF or MDTraj HDF5 formats.

    Trajectory supports fancy indexing, so you can extract one or more frames
    from a Trajectory as a separate trajectory. For example, to form a
    trajectory with every other frame, you can slice with ``traj[::2]``.

    Trajectory uses the nanometer, degree & picosecond unit system.

    Examples
    --------
    >>> # loading a trajectory
    >>> import mdtraj as md
    >>> md.load('trajectory.xtc', top='native.pdb')
    <mdtraj.Trajectory with 1000 frames, 22 atoms at 0x1058a73d0>

    >>> # slicing a trajectory
    >>> t = md.load('trajectory.h5')
    >>> print(t)
    <mdtraj.Trajectory with 100 frames, 22 atoms>
    >>> print(t[::2])
    <mdtraj.Trajectory with 50 frames, 22 atoms>

    >>> # calculating the average distance between two atoms
    >>> import mdtraj as md
    >>> import numpy as np
    >>> t = md.load('trajectory.h5')
    >>> np.mean(np.sqrt(np.sum((t.xyz[:, 0, :] - t.xyz[:, 21, :])**2, axis=1)))

    See Also
    --------
    mdtraj.load : High-level function that loads files and returns an ``md.Trajectory``

    Attributes
    ----------
    n_frames : int
    n_atoms : int
    n_residues : int
    time : np.ndarray, shape=(n_frames,)
    timestep : float
    topology : md.Topology
    top : md.Topology
    xyz : np.ndarray, shape=(n_frames, n_atoms, 3)
    unitcell_vectors : {np.ndarray, shape=(n_frames, 3, 3), None}
    unitcell_lengths : {np.ndarray, shape=(n_frames, 3), None}
    unitcell_angles : {np.ndarray, shape=(n_frames, 3), None}
    """

    # this is NOT configurable. if it's set to something else, things will break
    # (thus why I make it private)
    _distance_unit = 'nanometers'


    @property
    def topology(self):
        """Topology of the system, describing the organization of atoms into residues, bonds, etc

        Returns
        -------
        topology : md.Topology
            The topology object, describing the organization of atoms into
            residues, bonds, etc
        """

        return self._topology

    @topology.setter
    def topology(self, value):
        "Set the topology of the system, describing the organization of atoms into residues, bonds, etc"
        # todo: more typechecking
        self._topology = value

    @property
    def n_frames(self):
        """Number of frames in the trajectory

        Returns
        -------
        n_frames : int
            The number of frames in the trajectory
        """
        return self._xyz.shape[0]

    @property
    def n_atoms(self):
        """Number of atoms in the trajectory

        Returns
        -------
        n_atoms : int
            The number of atoms in the trajectory
        """
        return self._xyz.shape[1]

    @property
    def n_residues(self):
        """Number of residues (amino acids) in the trajectory

        Returns
        -------
        n_residues : int
            The number of residues in the trajectory's topology
        """
        if self.top is None:
            return 0
        return sum([1 for r in self.top.residues])

    @property
    def n_chains(self):
        """Number of chains in the trajectory

        Returns
        -------
        n_chains : int
            The number of chains in the trajectory's topology
        """
        if self.top is None:
            return 0
        return sum([1 for c in self.top.chains])

    @property
    def top(self):
        """Alias for self.topology, describing the organization of atoms into residues, bonds, etc

        Returns
        -------
        topology : md.Topology
            The topology object, describing the organization of atoms into
            residues, bonds, etc
        """
        return self._topology

    @top.setter
    def top(self, value):
        "Set the topology of the system, describing the organization of atoms into residues, bonds, etc"
        # todo: more typechecking
        self._topology = value

    @property
    def timestep(self):
        """Timestep between frames, in picoseconds

        Returns
        -------
        timestep : float
            The timestep between frames, in picoseconds.
        """
        if self.n_frames <= 1:
            raise(ValueError("Cannot calculate timestep if trajectory has one frame."))
        return self._time[1] - self._time[0]

    @property
    def time(self):
        """The simulation time corresponding to each frame, in picoseconds

        Returns
        -------
        time : np.ndarray, shape=(n_frames,)
            The simulation time corresponding to each frame, in picoseconds
        """
        return self._time

    @time.setter
    def time(self, value):
        "Set the simulation time corresponding to each frame, in picoseconds"
        if isinstance(value, list):
            value = np.array(value)

        if np.isscalar(value) and self.n_frames == 1:
            value = np.array([value])
        elif not value.shape == (self.n_frames,):
            raise ValueError('Wrong shape. Got %s, should be %s' % (value.shape,
                (self.n_frames)))

        self._time = value

    @property
    def unitcell_vectors(self):
        """The vectors that define the shape of the unit cell in each frame

        Returns
        -------
        vectors : np.ndarray, shape(n_frames, 3, 3)
            Vectors defining the shape of the unit cell in each frame.
            The semantics of this array are that the shape of the unit cell
            in frame ``i`` are given by the three vectors, ``value[i, 0, :]``,
            ``value[i, 1, :]``, and ``value[i, 2, :]``.
        """
        if self._unitcell_lengths is None or self._unitcell_angles is None:
            return None

        v1, v2, v3 = lengths_and_angles_to_box_vectors(
            self._unitcell_lengths[:, 0],  # a
            self._unitcell_lengths[:, 1],  # b
            self._unitcell_lengths[:, 2],  # c
            self._unitcell_angles[:, 0],   # alpha
            self._unitcell_angles[:, 1],   # beta
            self._unitcell_angles[:, 2],   # gamma
        )
        return np.swapaxes(np.dstack((v1, v2, v3)), 1, 2)

    @unitcell_vectors.setter
    def unitcell_vectors(self, vectors):
        """Set the three vectors that define the shape of the unit cell

        Parameters
        ----------
        vectors : tuple of three arrays, each of shape=(n_frames, 3)
            The semantics of this array are that the shape of the unit cell
            in frame ``i`` are given by the three vectors, ``value[i, 0, :]``,
            ``value[i, 1, :]``, and ``value[i, 2, :]``.
        """
        if vectors is None or np.all(np.abs(vectors) < 1e-15):
            self._unitcell_lengths = None
            self._unitcell_angles = None
            return

        if not len(vectors) == len(self):
            raise TypeError('unitcell_vectors must be the same length as '
                            'the trajectory. you provided %s' % str(vectors))

        v1 = vectors[:, 0, :]
        v2 = vectors[:, 1, :]
        v3 = vectors[:, 2, :]
        a, b, c, alpha, beta, gamma = box_vectors_to_lengths_and_angles(v1, v2, v3)

        self._unitcell_lengths = np.vstack((a, b, c)).T
        self._unitcell_angles =  np.vstack((alpha, beta, gamma)).T


    @property
    def unitcell_volumes(self):
        """Volumes of unit cell for each frame.

        Returns
        -------
        volumes : {np.ndarray, shape=(n_frames), None}
            Volumes of the unit cell in each frame, in nanometers^3, or None
            if the Trajectory contains no unitcell information.
        """
        if self.unitcell_lengths is not None:
            return np.array(list(map(np.linalg.det, self.unitcell_vectors)))
        else:
            return None

    @property
    def unitcell_lengths(self):
        """Lengths that define the shape of the unit cell in each frame.

        Returns
        -------
        lengths : {np.ndarray, shape=(n_frames, 3), None}
            Lengths of the unit cell in each frame, in nanometers, or None
            if the Trajectory contains no unitcell information.
        """
        return self._unitcell_lengths

    @property
    def unitcell_angles(self):
        """Angles that define the shape of the unit cell in each frame.

        Returns
        -------
        lengths : np.ndarray, shape=(n_frames, 3)
            The angles between the three unitcell vectors in each frame,
            ``alpha``, ``beta``, and ``gamma``. ``alpha' gives the angle
            between vectors ``b`` and ``c``, ``beta`` gives the angle between
            vectors ``c`` and ``a``, and ``gamma`` gives the angle between
            vectors ``a`` and ``b``. The angles are in degrees.
        """
        return self._unitcell_angles

    @unitcell_lengths.setter
    def unitcell_lengths(self, value):
        """Set the lengths that define the shape of the unit cell in each frame

        Parameters
        ----------
        value : np.ndarray, shape=(n_frames, 3)
            The distances ``a``, ``b``, and ``c`` that define the shape of the
            unit cell in each frame, or None
        """
        self._unitcell_lengths = ensure_type(value, np.float32, 2,
            'unitcell_lengths', can_be_none=True, shape=(len(self), 3),
            warn_on_cast=False, add_newaxis_on_deficient_ndim=True)

    @unitcell_angles.setter
    def unitcell_angles(self, value):
        """Set the lengths that define the shape of the unit cell in each frame

        Parameters
        ----------
        value : np.ndarray, shape=(n_frames, 3)
            The angles ``alpha``, ``beta`` and ``gamma`` that define the
            shape of the unit cell in each frame. The angles should be in
            degrees.
        """
        self._unitcell_angles = ensure_type(value, np.float32, 2,
            'unitcell_angles', can_be_none=True, shape=(len(self), 3),
            warn_on_cast=False, add_newaxis_on_deficient_ndim=True)

    @property
    def xyz(self):
        """Cartesian coordinates of each atom in each simulation frame

        Returns
        -------
        xyz : np.ndarray, shape=(n_frames, n_atoms, 3)
            A three dimensional numpy array, with the cartesian coordinates
            of each atoms in each frame.
        """
        return self._xyz

    @xyz.setter
    def xyz(self, value):
        "Set the cartesian coordinates of each atom in each simulation frame"
        if self.top is not None:
            # if we have a topology and its not None
            shape = (None, self.topology._numAtoms, 3)
        else:
            shape = (None, None, 3)

        value = ensure_type(value, np.float32, 3, 'xyz', shape=shape,
                            warn_on_cast=False, add_newaxis_on_deficient_ndim=True)
        self._xyz = value
        self._rmsd_traces = None

    def _string_summary_basic(self):
        """Basic summary of traj in string form."""
        unitcell_str = 'and unitcells' if self._have_unitcell else 'without unitcells'
        value = "mdtraj.Trajectory with %d frames, %d atoms, %d residues, %s" % (
                    self.n_frames, self.n_atoms, self.n_residues, unitcell_str)
        return value

    def __len__(self):
        return self.n_frames

    def __add__(self, other):
        "Concatenate two trajectories"
        return self.join(other)

    def __str__(self):
        return "<%s>" % (self._string_summary_basic())

    def __repr__(self):
        return "<%s at 0x%02x>" % (self._string_summary_basic(), id(self))

    def __hash__(self):
        hash_value = hash(self.top)
        # combine with hashes of arrays
        hash_value ^= _hash_numpy_array(self._xyz)
        hash_value ^= _hash_numpy_array(self.time)
        hash_value ^= _hash_numpy_array(self._unitcell_lengths)
        hash_value ^= _hash_numpy_array(self._unitcell_angles)
        return hash_value

    def __eq__(self, other):
        return self.__hash__() == other.__hash__()

    # def describe(self):
    #     """Diagnostic summary statistics on the trajectory"""
    #     # What information do we want to display?
    #     # Goals: easy to figure out if a trajectory is blowing up or contains
    #     # bad data, easy to diagonose other problems. Generally give a
    #     # high-level description of the data in the trajectory.
    #     # Possibly show std. dev. of differnt coordinates in the trajectory
    #     # or maybe its RMSD drift or something?
    #     # Also, check for any NaNs or Infs in the data. Or other common issues
    #     # like that?
    #     # Note that pandas.DataFrame has a describe() method, which gives
    #     # min/max/mean/std.dev./percentiles of each column in a DataFrame.
    #     raise NotImplementedError()

    def superpose(self, reference, frame=0, atom_indices=None,
                  ref_atom_indices=None, parallel=True):
        """Superpose each conformation in this trajectory upon a reference

        Parameters
        ----------
        reference : md.Trajectory
            Align self to a particular frame in `reference`
        frame : int
            The index of the conformation in `reference` to align to.
        atom_indices : array_like, or None
            The indices of the atoms to superpose. If not
            supplied, all atoms will be used.
        ref_atom_indices : array_like, or None
            Use these atoms on the reference structure. If not supplied,
            the same atom indices will be used for this trajectory and the
            reference one.
        parallel : bool
            Use OpenMP to run the superposition in parallel over multiple cores

        Returns
        -------
        self
        """

        if atom_indices is None:
            atom_indices = slice(None)

        if ref_atom_indices is None:
            ref_atom_indices = atom_indices

        if not isinstance(ref_atom_indices, slice) and (
            len(ref_atom_indices) != len(atom_indices)):
            raise ValueError("Number of atoms must be consistent!")

        n_frames = self.xyz.shape[0]
        self_align_xyz = np.asarray(self.xyz[:, atom_indices, :], order='c')
        self_displace_xyz = np.asarray(self.xyz, order='c')
        ref_align_xyz = np.array(reference.xyz[frame, ref_atom_indices, :],
                                 copy=True, order='c').reshape(1, -1, 3)

        offset = np.mean(self_align_xyz, axis=1, dtype=np.float64).reshape(n_frames, 1, 3)
        self_align_xyz -= offset
        if self_align_xyz.ctypes.data != self_displace_xyz.ctypes.data:
            # when atom_indices is None, these two arrays alias the same memory
            # so we only need to do the centering once
            self_displace_xyz -= offset

        ref_offset = ref_align_xyz[0].astype('float64').mean(0)
        ref_align_xyz[0] -= ref_offset

        self_g = np.einsum('ijk,ijk->i', self_align_xyz, self_align_xyz)
        ref_g = np.einsum('ijk,ijk->i', ref_align_xyz , ref_align_xyz)

        _rmsd.superpose_atom_major(
            ref_align_xyz, self_align_xyz, ref_g, self_g, self_displace_xyz,
            0, parallel=parallel)

        self_displace_xyz += ref_offset
        self.xyz = self_displace_xyz
        return self

    def join(self, other, check_topology=True, discard_overlapping_frames=False):
        """Join two trajectories together along the time/frame axis.

        This method joins trajectories along the time axis, giving a new trajectory
        of length equal to the sum of the lengths of `self` and `other`.
        It can also be called by using `self + other`

        Parameters
        ----------
        other : Trajectory or list of Trajectory
            One or more trajectories to join with this one. These trajectories
            are *appended* to the end of this trajectory.
        check_topology : bool
            Ensure that the topology of `self` and `other` are identical before
            joining them. If false, the resulting trajectory will have the
            topology of `self`.
        discard_overlapping_frames : bool, optional
            If True, compare coordinates at trajectory edges to discard overlapping
            frames.  Default: False.

        See Also
        --------
        stack : join two trajectories along the atom axis
        """

        if isinstance(other, Trajectory):
            other = [other]
        if isinstance(other, list):
            if not all(isinstance(o, Trajectory) for o in other):
                raise TypeError('You can only join Trajectory instances')
            if not all(self.n_atoms == o.n_atoms for o in other):
                raise  ValueError('Number of atoms in self (%d) is not equal '
                          'to number of atoms in other' % (self.n_atoms))
            if check_topology and not all(self.topology == o.topology for o in other):
                raise ValueError('The topologies of the Trajectories are not the same')
            if not all(self._have_unitcell == o._have_unitcell for o in other):
                raise ValueError('Mixing trajectories with and without unitcell')
        else:
            raise TypeError('`other` must be a list of Trajectory. You supplied %d' % type(other))


        # list containing all of the trajs to merge, including self
        trajectories = [self] + other
        if discard_overlapping_frames:
            for i in range(len(trajectories)-1):
                # last frame of trajectory i
                x0 = trajectories[i].xyz[-1]
                # first frame of trajectory i+1
                x1 = trajectories[i + 1].xyz[0]

                # check that all atoms are within 2e-3 nm
                # (this is kind of arbitrary)
                if np.all(np.abs(x1 - x0) < 2e-3):
                    trajectories[i] = trajectories[i][:-1]

        xyz = np.concatenate([t.xyz for t in trajectories])
        time = np.concatenate([t.time for t in trajectories])
        angles = lengths = None
        if self._have_unitcell:
            angles = np.concatenate([t.unitcell_angles for t in trajectories])
            lengths = np.concatenate([t.unitcell_lengths for t in trajectories])

        # use this syntax so that if you subclass Trajectory,
        # the subclass's join() will return an instance of the subclass
        return self.__class__(xyz, deepcopy(self._topology), time=time,
            unitcell_lengths=lengths, unitcell_angles=angles)

    def stack(self, other):
        """Stack two trajectories along the atom axis

        This method joins trajectories along the atom axis, giving a new trajectory
        with a number of atoms equal to the sum of the number of atoms in
        `self` and `other`.

        Notes
        -----
        The resulting trajectory will have the unitcell and time information
        the left operand.

        Examples
        --------
        >>> t1 = md.load('traj1.h5')
        >>> t2 = md.load('traj2.h5')
        >>> # even when t2 contains no unitcell information
        >>> t2.unitcell_vectors = None
        >>> stacked = t1.stack(t2)
        >>> # the stacked trajectory inherits the unitcell information
        >>> # from the first trajectory
        >>> np.all(stacked.unitcell_vectors == t1.unitcell_vectors)
        True

        Parameters
        ----------
        other : Trajectory
            The other trajectory to join

        See Also
        --------
        join : join two trajectories along the time/frame axis.
        """
        if not isinstance(other, Trajectory):
            raise TypeError('You can only stack two Trajectory instances')
        if self.n_frames != other.n_frames:
            raise ValueError('Number of frames in self (%d) is not equal '
                             'to number of frames in other (%d)' % (self.n_frames, other.n_frames))
        if self.topology is not None:
            topology = self.topology.join(other.topology)
        else:
            topology = None

        xyz = np.hstack((self.xyz, other.xyz))
        return self.__class__(xyz=xyz, topology=topology, unitcell_angles=self.unitcell_angles,
                              unitcell_lengths=self.unitcell_lengths, time=self.time)

    def __getitem__(self, key):
        "Get a slice of this trajectory"
        return self.slice(key)

    def slice(self, key, copy=True):
        """Slice trajectory, by extracting one or more frames into a separate object

        This method can also be called using index bracket notation, i.e
        `traj[1] == traj.slice(1)`

        Parameters
        ----------
        key : {int, np.ndarray, slice}
            The slice to take. Can be either an int, a list of ints, or a slice
            object.
        copy : bool, default=True
            Copy the arrays after slicing. If you set this to false, then if
            you modify a slice, you'll modify the original array since they
            point to the same data.
        """
        xyz = self.xyz[key]
        time = self.time[key]
        unitcell_lengths, unitcell_angles = None, None
        if self.unitcell_angles is not None:
            unitcell_angles = self.unitcell_angles[key]
        if self.unitcell_lengths is not None:
            unitcell_lengths = self.unitcell_lengths[key]

        if copy:
            xyz = xyz.copy()
            time = time.copy()
            topology = deepcopy(self._topology)

            if self.unitcell_angles is not None:
                unitcell_angles = unitcell_angles.copy()
            if self.unitcell_lengths is not None:
                unitcell_lengths = unitcell_lengths.copy()

        newtraj = self.__class__(
            xyz, topology, time, unitcell_lengths=unitcell_lengths,
            unitcell_angles=unitcell_angles)

        if self._rmsd_traces is not None:
            newtraj._rmsd_traces = np.array(self._rmsd_traces[key],
                                            ndmin=1, copy=True)
        return newtraj

    def __init__(self, xyz, topology, time=None, unitcell_lengths=None, unitcell_angles=None):
        # install the topology into the object first, so that when setting
        # the xyz, we can check that it lines up (e.g. n_atoms), with the topology
        self.topology = topology
        self.xyz = xyz

        # _rmsd_traces are the inner product of each centered conformation,
        # which are required for computing RMSD. Normally these values are
        # calculated on the fly in the cython code (rmsd/_rmsd.pyx), but
        # optionally, we enable the use precomputed values which can speed
        # up the calculation (useful for clustering), but potentially be unsafe
        # if self._xyz is modified without a corresponding change to
        # self._rmsd_traces. This array is populated computed by
        # center_conformations, and no other methods should really touch it.
        self._rmsd_traces = None

        # box has no default, it'll just be none normally
        self.unitcell_lengths = unitcell_lengths
        self.unitcell_angles = unitcell_angles

        # time will take the default 1..N
        self._time_default_to_arange = (time is None)
        if time is None:
            time = np.arange(len(self.xyz))
        self.time = time

        if (topology is not None) and (topology._numAtoms != self.n_atoms):
             raise ValueError("Number of atoms in xyz (%s) and "
                "in topology (%s) don't match" % (self.n_atoms, topology._numAtoms))

    def openmm_positions(self, frame):
        """OpenMM-compatable positions of a single frame.

        Examples
        --------
        >>> t = md.load('trajectory.h5')
        >>> context.setPositions(t.openmm_positions(0))

        Parameters
        ----------
        frame : int
            The index of frame of the trajectory that you wish to extract

        Returns
        -------
        positions : list
            The cartesian coordinates of specific trajectory frame, formatted
            for input to OpenMM

        """
        from simtk.openmm import Vec3
        from simtk.unit import nanometer

        Pos = []
        for xyzi in self.xyz[frame]:
            Pos.append(Vec3(xyzi[0], xyzi[1], xyzi[2]))

        return Pos * nanometer

    def openmm_boxes(self, frame):
        """OpenMM-compatable box vectors of a single frame.

        Examples
        --------
        >>> t = md.load('trajectory.h5')
        >>> context.setPeriodicBoxVectors(t.openmm_positions(0))

        Parameters
        ----------
        frame : int
            Return box for this single frame.

        Returns
        -------
        box : tuple
            The periodic box vectors for this frame, formatted for input to
            OpenMM.
        """
        from simtk.openmm import Vec3
        from simtk.unit import nanometer

        vectors = self.unitcell_vectors[frame]
        if vectors is None:
            raise ValueError("this trajectory does not contain box size information")

        v1, v2, v3 = vectors
        return (Vec3(*v1), Vec3(*v2), Vec3(*v3)) * nanometer

    @staticmethod
    # im not really sure if the load function should be just a function or a method on the class
    # so effectively, lets make it both?
    def load(filenames, **kwargs):
        """Load a trajectory from disk

        Parameters
        ----------
        filenames : {str, [str]}
            Either a string or list of strings

        Other Parameters
        ----------------
        As requested by the various load functions -- it depends on the extension
        """
        return load(filenames, **kwargs)

    def _savers(self):
        """Return a dictionary mapping extensions to the appropriate format-specific save function"""
        return {'.xtc': self.save_xtc,
                '.trr': self.save_trr,
                '.pdb': self.save_pdb,
                '.pdb.gz': self.save_pdb,
                '.dcd': self.save_dcd,
                '.h5': self.save_hdf5,
                '.binpos': self.save_binpos,
                '.nc': self.save_netcdf,
                '.netcdf': self.save_netcdf,
                '.ncrst' : self.save_netcdfrst,
                '.crd': self.save_mdcrd,
                '.mdcrd': self.save_mdcrd,
                '.ncdf': self.save_netcdf,
                '.lh5': self.save_lh5,
                '.lammpstrj': self.save_lammpstrj,
                '.xyz': self.save_xyz,
                '.xyz.gz': self.save_xyz,
                '.gro': self.save_gro,
                '.rst7' : self.save_amberrst7,
            }

    def save(self, filename, **kwargs):
        """Save trajectory to disk, in a format determined by the filename extension

        Parameters
        ----------
        filename : str
            filesystem path in which to save the trajectory. The extension will
            be parsed and will control the format.

        Other Parameters
        ----------------
        lossy : bool
            For .h5 or .lh5, whether or not to use compression.
        no_models: bool
            For .pdb. TODO: Document this?
        force_overwrite : bool
            For .binpos, .xtc, .dcd. If `filename` already exists, overwrite it.
        """
        # grab the extension of the filename
        extension = _get_extension(filename)
        savers = self._savers()

        try:
            saver = savers[extension]
        except KeyError:
            raise IOError('Sorry, no saver for filename=%s (extension=%s) '
                          'was found. I can only save files '
                          'with extensions in %s' % (filename, extension, savers.keys()))

        # run the saver, and return whatever output it gives
        return saver(filename, **kwargs)

    def save_hdf5(self, filename, force_overwrite=True):
        """Save trajectory to MDTraj HDF5 format

        Parameters
        ----------
        filename : str
            filesystem path in which to save the trajectory
        force_overwrite : bool, default=True
            Overwrite anything that exists at filename, if its already there
        """
        with HDF5TrajectoryFile(filename, 'w', force_overwrite=force_overwrite) as f:
            f.write(coordinates=in_units_of(self.xyz, Trajectory._distance_unit, f.distance_unit),
                    time=self.time,
                    cell_lengths=in_units_of(self.unitcell_lengths, Trajectory._distance_unit, f.distance_unit),
                    cell_angles=self.unitcell_angles)
            f.topology = self.topology

    def save_lammpstrj(self, filename, force_overwrite=True):
        """Save trajectory to LAMMPS custom dump format

        Parameters
        ----------
        filename : str
            filesystem path in which to save the trajectory
        force_overwrite : bool, default=True
            Overwrite anything that exists at filename, if its already there
        """
        with LAMMPSTrajectoryFile(filename, 'w', force_overwrite=force_overwrite) as f:
            f.write(xyz=in_units_of(self.xyz, Trajectory._distance_unit, f.distance_unit),
                    cell_lengths=in_units_of(self.unitcell_lengths, Trajectory._distance_unit, f.distance_unit),
                    cell_angles=self.unitcell_angles)

    def save_xyz(self, filename, force_overwrite=True):
        """Save trajectory to .xyz format.

        Parameters
        ----------
        filename : str
            filesystem path in which to save the trajectory
        force_overwrite : bool, default=True
            Overwrite anything that exists at filename, if its already there
        """
        with XYZTrajectoryFile(filename, 'w', force_overwrite=force_overwrite) as f:
            f.write(xyz=in_units_of(self.xyz, Trajectory._distance_unit, f.distance_unit),
                    types=[a.name for a in self.top.atoms])

    def save_pdb(self, filename, force_overwrite=True, bfactors=None):
        """Save trajectory to RCSB PDB format

        Parameters
        ----------
        filename : str
            filesystem path in which to save the trajectory
        force_overwrite : bool, default=True
            Overwrite anything that exists at filename, if its already there
        bfactors : array_like, default=None, shape=(n_frames, n_atoms) or (n_atoms,)
            Save bfactors with pdb file. If the array is two dimensional it should
            contain a bfactor for each atom in each frame of the trajectory.
            Otherwise, the same bfactor will be saved in each frame.
        """
        self._check_valid_unitcell()

        if not bfactors is None:
            if len(np.array(bfactors).shape) == 1:
                if len(bfactors) != self.n_atoms:
                    raise ValueError("bfactors %s should be shaped as (n_frames, n_atoms) or (n_atoms,)" % str(np.array(bfactors).shape))

                bfactors = [bfactors] * self.n_frames

            else:
                if np.array(bfactors).shape != (self.n_frames, self.n_atoms):
                    raise ValueError("bfactors %s should be shaped as (n_frames, n_atoms) or (n_atoms,)" % str(np.array(bfactors).shape))

        else:
            bfactors = [None] * self.n_frames


        with PDBTrajectoryFile(filename, 'w', force_overwrite=force_overwrite) as f:
            for i in xrange(self.n_frames):

                if self._have_unitcell:
                    f.write(in_units_of(self._xyz[i], Trajectory._distance_unit, f.distance_unit),
                            self.topology,
                            modelIndex=i,
                            bfactors=bfactors[i],
                            unitcell_lengths=in_units_of(self.unitcell_lengths[i], Trajectory._distance_unit, f.distance_unit),
                            unitcell_angles=self.unitcell_angles[i])
                else:
                    f.write(in_units_of(self._xyz[i], Trajectory._distance_unit, f.distance_unit),
                            self.topology,
                            modelIndex=i,
                            bfactors=bfactors[i])

    def save_xtc(self, filename, force_overwrite=True):
        """Save trajectory to Gromacs XTC format

        Parameters
        ----------
        filename : str
            filesystem path in which to save the trajectory
        force_overwrite : bool, default=True
            Overwrite anything that exists at filename, if its already there
        """
        with XTCTrajectoryFile(filename, 'w', force_overwrite=force_overwrite) as f:
            f.write(xyz=in_units_of(self.xyz, Trajectory._distance_unit, f.distance_unit),
                    time=self.time,
                    box=in_units_of(self.unitcell_vectors, Trajectory._distance_unit, f.distance_unit))

    def save_trr(self, filename, force_overwrite=True):
        """Save trajectory to Gromacs TRR format

        Notes
        -----
        Only the xyz coordinates and the time are saved, the velocities
        and forces in the trr will be zeros

        Parameters
        ----------
        filename : str
            filesystem path in which to save the trajectory
        force_overwrite : bool, default=True
            Overwrite anything that exists at filename, if its already there
        """
        with TRRTrajectoryFile(filename, 'w', force_overwrite=force_overwrite) as f:
            f.write(xyz=in_units_of(self.xyz, Trajectory._distance_unit, f.distance_unit),
                    time=self.time,
                    box=in_units_of(self.unitcell_vectors, Trajectory._distance_unit, f.distance_unit))

    def save_dcd(self, filename, force_overwrite=True):
        """Save trajectory to CHARMM/NAMD DCD format

        Parameters
        ----------
        filename : str
            filesystem path in which to save the trajectory
        force_overwrite : bool, default=True
            Overwrite anything that exists at filenames, if its already there
        """
        self._check_valid_unitcell()
        with DCDTrajectoryFile(filename, 'w', force_overwrite=force_overwrite) as f:
            f.write(xyz=in_units_of(self.xyz, Trajectory._distance_unit, f.distance_unit),
                    cell_lengths=in_units_of(self.unitcell_lengths, Trajectory._distance_unit, f.distance_unit),
                    cell_angles=self.unitcell_angles)

    def save_dtr(self, filename, force_overwrite=True):
        """Save trajectory to DESMOND DTR format

        Parameters
        ----------
        filename : str
            filesystem path in which to save the trajectory
        force_overwrite : bool, default=True
            Overwrite anything that exists at filenames, if its already there
        """
        self._check_valid_unitcell()
        with DTRTrajectoryFile(filename, 'w', force_overwrite=force_overwrite) as f:
            f.write(xyz=in_units_of(self.xyz, Trajectory._distance_unit, f.distance_unit),
                    cell_lengths=in_units_of(self.unitcell_lengths, Trajectory._distance_unit, f.distance_unit),
                    cell_angles=self.unitcell_angles,
                    times=self.time)

    def save_binpos(self, filename, force_overwrite=True):
        """Save trajectory to AMBER BINPOS format

        Parameters
        ----------
        filename : str
            filesystem path in which to save the trajectory
        force_overwrite : bool, default=True
            Overwrite anything that exists at filename, if its already there
        """
        with BINPOSTrajectoryFile(filename, 'w', force_overwrite=force_overwrite) as f:
            f.write(in_units_of(self.xyz, Trajectory._distance_unit, f.distance_unit))


    def save_mdcrd(self, filename, force_overwrite=True):
        """Save trajectory to AMBER mdcrd format

        Parameters
        ----------
        filename : str
            filesystem path in which to save the trajectory
        force_overwrite : bool, default=True
            Overwrite anything that exists at filename, if its already there
        """
        self._check_valid_unitcell()
        if self._have_unitcell:
            if not np.all(self.unitcell_angles == 90):
                raise ValueError('Only rectilinear boxes can be saved to mdcrd files')

        with MDCRDTrajectoryFile(filename, mode='w', force_overwrite=force_overwrite) as f:
            f.write(xyz=in_units_of(self.xyz, Trajectory._distance_unit, f.distance_unit),
                    cell_lengths=in_units_of(self.unitcell_lengths, Trajectory._distance_unit, f.distance_unit))


    def save_netcdf(self, filename, force_overwrite=True):
        """Save trajectory in AMBER NetCDF format

        Parameters
        ----------
        filename : str
            filesystem path in which to save the trajectory
        force_overwrite : bool, default=True
            Overwrite anything that exists at filename, if it's already there
        """
        self._check_valid_unitcell()
        with NetCDFTrajectoryFile(filename, 'w', force_overwrite=force_overwrite) as f:
            f.write(coordinates=in_units_of(self._xyz, Trajectory._distance_unit, NetCDFTrajectoryFile.distance_unit),
                    time=self.time,
                    cell_lengths=in_units_of(self.unitcell_lengths, Trajectory._distance_unit, f.distance_unit),
                    cell_angles=self.unitcell_angles)

    def save_netcdfrst(self, filename, force_overwrite=True):
        """Save trajectory in AMBER NetCDF restart format

        Parameters
        ----------
        filename : str
            filesystem path in which to save the restart
        force_overwrite : bool, default=True
            Overwrite anything that exists at filename, if it's already there

        Notes
        -----
        NetCDF restart files can only store a single frame. If only one frame
        exists, "filename" will be written.  Otherwise, "filename.#" will be
        written, where # is a zero-padded number from 1 to the total number of
        frames in the trajectory
        """
        self._check_valid_unitcell()
        if self.n_frames == 1:
            with AmberNetCDFRestartFile(filename, 'w', force_overwrite=force_overwrite) as f:
                coordinates = in_units_of(self._xyz, Trajectory._distance_unit,
                                          AmberNetCDFRestartFile.distance_unit)
                lengths = in_units_of(self.unitcell_lengths, Trajectory._distance_unit,
                                      AmberNetCDFRestartFile.distance_unit)
                f.write(coordinates=coordinates, time=self.time[0],
                        cell_lengths=lengths, cell_angles=self.unitcell_angles)
        else:
            fmt = '%s.%%0%dd' % (filename, len(str(self.n_frames)))
            for i in xrange(self.n_frames):
                with AmberNetCDFRestartFile(fmt % (i+1), 'w', force_overwrite=force_overwrite) as f:
                    coordinates = in_units_of(self._xyz, Trajectory._distance_unit,
                                              AmberNetCDFRestartFile.distance_unit)
                    lengths = in_units_of(self.unitcell_lengths, Trajectory._distance_unit,
                                          AmberNetCDFRestartFile.distance_unit)
                    f.write(coordinates=coordinates[i], time=self.time[i],
                            cell_lengths=lengths[i], cell_angles=self.unitcell_angles[i])

    def save_amberrst7(self, filename, force_overwrite=True):
        """Save trajectory in AMBER ASCII restart format

        Parameters
        ----------
        filename : str
            filesystem path in which to save the restart
        force_overwrite : bool, default=True
            Overwrite anything that exists at filename, if it's already there

        Notes
        -----
        Amber restart files can only store a single frame. If only one frame
        exists, "filename" will be written.  Otherwise, "filename.#" will be
        written, where # is a zero-padded number from 1 to the total number of
        frames in the trajectory
        """
        self._check_valid_unitcell()
        if self.n_frames == 1:
            with AmberRestartFile(filename, 'w', force_overwrite=force_overwrite) as f:
                coordinates = in_units_of(self._xyz, Trajectory._distance_unit,
                                          AmberRestartFile.distance_unit)
                lengths = in_units_of(self.unitcell_lengths, Trajectory._distance_unit,
                                      AmberRestartFile.distance_unit)
                f.write(coordinates=coordinates, time=self.time[0],
                        cell_lengths=lengths, cell_angles=self.unitcell_angles)
        else:
            fmt = '%s.%%0%dd' % (filename, len(str(self.n_frames)))
            for i in xrange(self.n_frames):
                with AmberRestartFile(fmt % (i+1), 'w', force_overwrite=force_overwrite) as f:
                    coordinates = in_units_of(self._xyz, Trajectory._distance_unit,
                                              AmberRestartFile.distance_unit)
                    lengths = in_units_of(self.unitcell_lengths, Trajectory._distance_unit,
                                          AmberRestartFile.distance_unit)
                    f.write(coordinates=coordinates[i], time=self.time[0],
                            cell_lengths=lengths[i], cell_angles=self.unitcell_angles[i])

    def save_lh5(self, filename):
        """Save trajectory in deprecated MSMBuilder2 LH5 (lossy HDF5) format.

        Parameters
        ----------
        filename : str
            filesystem path in which to save the trajectory
        """
        with LH5TrajectoryFile(filename, 'w', force_overwrite=True) as f:
            f.write(coordinates=self.xyz)
            f.topology = self.topology

    def save_gro(self, filename, force_overwrite=True, precision=3):
        """Save trajectory in Gromacs .gro format

        Parameters
        ----------
        filename : str
            Path to save the trajectory
        force_overwrite : bool, default=True
            Overwrite anything that exists at that filename if it exists
        precision : int, default=3
            The number of decimal places to use for coordinates in GRO file
        """
        self._check_valid_unitcell()
        with GroTrajectoryFile(filename, 'w', force_overwrite=force_overwrite) as f:
            f.write(self.xyz, self.topology, self.time, self.unitcell_vectors,
                    precision=precision)

    def center_coordinates(self, mass_weighted=False):
        """Center each trajectory frame at the origin (0,0,0).

        This method acts inplace on the trajectory.  The centering can
        be either uniformly weighted (mass_weighted=False) or weighted by
        the mass of each atom (mass_weighted=True).

        Parameters
        ----------
        mass_weighted : bool, optional (default = False)
            If True, weight atoms by mass when removing COM.

        Returns
        -------
        self
        """
        if mass_weighted and self.top is not None:
            self.xyz -= distance.compute_center_of_mass(self)[:, np.newaxis, :]
        else:
            self._rmsd_traces = _rmsd._center_inplace_atom_major(self._xyz)

        return self

    @deprecated('restrict_atoms was replaced by atom_slice and will be removed in 2.0')
    def restrict_atoms(self, atom_indices, inplace=True):
        """Retain only a subset of the atoms in a trajectory

        Deletes atoms not in `atom_indices`, and re-indexes those that remain

        Parameters
        ----------
        atom_indices : array-like, dtype=int, shape=(n_atoms)
            List of atom indices to keep.
        inplace : bool, default=True
            If ``True``, the operation is done inplace, modifying ``self``.
            Otherwise, a copy is returned with the restricted atoms, and
            ``self`` is not modified.

        Returns
        -------
        traj : md.Trajectory
            The return value is either ``self``, or the new trajectory,
            depending on the value of ``inplace``.
        """
        return self.atom_slice(atom_indices, inplace=inplace)

    def atom_slice(self, atom_indices, inplace=False):
        """Create a new trajectory from a subset of atoms

        Parameters
        ----------
        atom_indices : array-like, dtype=int, shape=(n_atoms)
            List of indices of atoms to retain in the new trajectory.
        inplace : bool, default=False
            If ``True``, the operation is done inplace, modifying ``self``.
            Otherwise, a copy is returned with the sliced atoms, and
            ``self`` is not modified.

        Returns
        -------
        traj : md.Trajectory
            The return value is either ``self``, or the new trajectory,
            depending on the value of ``inplace``.

        See Also
        --------
        stack : stack multiple trajectories along the atom axis
        """
        xyz = np.array(self.xyz[:, atom_indices], order='C')
        topology = None
        if self._topology is not None:
            topology = self._topology.subset(atom_indices)

        if inplace:
            if self._topology is not None:
                self._topology = topology
            self._xyz = xyz

            return self

        unitcell_lengths = unitcell_angles = None
        if self._have_unitcell:
            unitcell_lengths = self._unitcell_lengths.copy()
            unitcell_angles = self._unitcell_angles.copy()
        time = self._time.copy()

        return Trajectory(xyz=xyz, topology=topology, time=time,
                          unitcell_lengths=unitcell_lengths,
                          unitcell_angles=unitcell_angles)

    def remove_solvent(self, exclude=None, inplace=False):
        """
        Create a new trajectory without solvent atoms

        Parameters
        ----------
        exclude : array-like, dtype=str, shape=(n_solvent_types)
            List of solvent residue names to retain in the new trajectory.
        inplace : bool, default=False
            The return value is either ``self``, or the new trajectory,
            depending on the value of ``inplace``.

        Returns
        -------
        traj : md.Trajectory
            The return value is either ``self``, or the new trajectory,
            depending on the value of ``inplace``.
        """
        solvent_types = list(_SOLVENT_TYPES)

        if exclude is not None:

            if isinstance(exclude, str):
                raise TypeError('exclude must be array-like')
            if not isinstance(exclude, Iterable):
                raise TypeError('exclude is not iterable')

            for type in exclude:
                if type not in solvent_types:
                    raise ValueError(type + 'is not a valid solvent type')
                solvent_types.remove(type)

        atom_indices = [atom.index for atom in self.topology.atoms if
                atom.residue.name not in solvent_types]

        return self.atom_slice(atom_indices, inplace = inplace)

    def _check_valid_unitcell(self):
        """Do some sanity checking on self.unitcell_lengths and self.unitcell_angles
        """
        if self.unitcell_lengths is not None and self.unitcell_angles is None:
            raise AttributeError('unitcell length data exists, but no angles')
        if self.unitcell_lengths is None and self.unitcell_angles is not None:
            raise AttributeError('unitcell angles data exists, but no lengths')

        if self.unitcell_lengths is not None and np.any(self.unitcell_lengths < 0):
            raise ValueError('unitcell length < 0')

        if self.unitcell_angles is not None and np.any(self.unitcell_angles < 0):
            raise ValueError('unitcell angle < 0')

    @property
    def _have_unitcell(self):
        return self._unitcell_lengths is not None and self._unitcell_angles is not None<|MERGE_RESOLUTION|>--- conflicted
+++ resolved
@@ -118,13 +118,6 @@
         return hash_value
 else:
     def _hash_numpy_array(x):
-<<<<<<< HEAD
-        x.flags.writeable = False
-        hash_value = hash(x.shape)
-        hash_value ^= hash(x.strides)
-        hash_value ^= hash(x.data)
-        x.flags.writeable = True
-=======
         writeable = x.flags.writeable
         try:
             x.flags.writeable = False
@@ -133,7 +126,6 @@
             hash_value ^= hash(x.data)
         finally:
             x.flags.writeable = writeable
->>>>>>> 19096081
         return hash_value
 
 
