--- conflicted
+++ resolved
@@ -41,15 +41,9 @@
 
 def test_lprmsd_2():
     # resolve a random rotation with some permutation
-<<<<<<< HEAD
-    ref = random.randn(1, 20, 3).astype(np.float32)
-    # first half of the atoms can permute, last 10 are fixed permutation
-    mapping = np.concatenate((random.permutation(10), 10 + np.arange(10)))
-=======
     ref = random.randn(1, 50, 3).astype(np.float32)
     # first half of the atoms can permute, last 10 are fixed permutation
     mapping = np.concatenate((random.permutation(10), 10 + np.arange(40)))
->>>>>>> 041dd9c0
     rot = rotation_matrix_from_quaternion(uniform_quaternion())
     new = ref[:, mapping].dot(rot)
     
